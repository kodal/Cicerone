apply plugin: 'java'

// This is important even if Android Studio claims it isn't
// used. Android can't interpret Java 8 byte code.
sourceCompatibility = JavaVersion.VERSION_1_7
targetCompatibility = JavaVersion.VERSION_1_7

dependencies {
    compileOnly project(':stub-android')
    compileOnly 'com.google.android:android:4.1.1.4'
<<<<<<< HEAD
    compile "org.jetbrains:annotations:16.0.3"
=======
    implementation "org.jetbrains:annotations:16.0.3"
>>>>>>> dc2f732e
}

ext {
    // This params is for the library uploading to the Bintray
    bintrayRepo = 'terramaven'
    bintrayName = 'cicerone'
    publishedGroupId = 'ru.terrakok.cicerone'
    artifact = 'cicerone'
    libraryVersion = '5.0.0'
    gitUrl = 'https://github.com/terrakok/Cicerone'
    allLicenses = ['MIT']
}

// Configuration of the library uploading to the Bintray
// Note: Call 'bintrayUpload' task (it will execute 'install' task first)
// I try to include as little properties as possible in these files
project.archivesBaseName = 'cicerone' // to fix that project name different from artifact name
apply from: 'androidmaven.gradle'
apply from: 'bintray.gradle'

// Tasks for sources and javadocs jars
task sourcesJar(type: Jar) {
    from sourceSets.main.java.srcDirs
    classifier = 'sources'
}

task javadocJar(type: Jar, dependsOn: javadoc) {
    classifier = 'javadoc'
    from javadoc.destinationDir
}
artifacts {
    archives javadocJar
    archives sourcesJar
}<|MERGE_RESOLUTION|>--- conflicted
+++ resolved
@@ -8,11 +8,7 @@
 dependencies {
     compileOnly project(':stub-android')
     compileOnly 'com.google.android:android:4.1.1.4'
-<<<<<<< HEAD
-    compile "org.jetbrains:annotations:16.0.3"
-=======
     implementation "org.jetbrains:annotations:16.0.3"
->>>>>>> dc2f732e
 }
 
 ext {
